{
  "version": "2025.0",
  "waypoints": [
    {
      "anchor": {
        "x": 1.4061538461538456,
        "y": 5.727884615384616
      },
      "prevControl": null,
      "nextControl": {
        "x": 2.140600567465321,
        "y": 4.5968846153846155
      },
      "isLocked": false,
      "linkedName": "D1"
    },
    {
      "anchor": {
        "x": 5.022649799482111,
        "y": 2.769010693357136
      },
      "prevControl": {
        "x": 3.680026848662439,
        "y": 0.6711623327013982
      },
      "nextControl": null,
      "isLocked": false,
      "linkedName": "BR-L"
    }
  ],
  "rotationTargets": [],
  "constraintZones": [],
  "pointTowardsZones": [],
  "eventMarkers": [],
  "globalConstraints": {
    "maxVelocity": 10000.0,
    "maxAcceleration": 4.0,
    "maxAngularVelocity": 540.0,
    "maxAngularAcceleration": 720.0,
    "nominalVoltage": 12.0,
    "unlimited": false
  },
  "goalEndState": {
    "velocity": 0,
    "rotation": -59.99999999999999
  },
  "reversed": false,
  "folder": "D1",
  "idealStartingState": {
    "velocity": 0,
<<<<<<< HEAD
    "rotation": 144.5301278325999
=======
    "rotation": 180.0
>>>>>>> ea2041ee
  },
  "useDefaultConstraints": true
}<|MERGE_RESOLUTION|>--- conflicted
+++ resolved
@@ -48,11 +48,7 @@
   "folder": "D1",
   "idealStartingState": {
     "velocity": 0,
-<<<<<<< HEAD
-    "rotation": 144.5301278325999
-=======
     "rotation": 180.0
->>>>>>> ea2041ee
   },
   "useDefaultConstraints": true
 }