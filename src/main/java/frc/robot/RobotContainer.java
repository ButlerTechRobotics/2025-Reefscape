// Copyright (c) 2025 FRC 325/144 & 5712
// https://hemlock5712.github.io/Swerve-Setup/home.html
//
// Use of this source code is governed by an MIT-style
// license that can be found in the LICENSE file at
// the root directory of this project.

package frc.robot;

import static edu.wpi.first.units.Units.MetersPerSecond;
import static edu.wpi.first.units.Units.Volts;

import com.ctre.phoenix6.swerve.SwerveModule.DriveRequestType;
import com.ctre.phoenix6.swerve.SwerveRequest;
import com.pathplanner.lib.auto.AutoBuilder;
import com.pathplanner.lib.auto.NamedCommands;
import edu.wpi.first.math.geometry.Pose2d;
import edu.wpi.first.math.geometry.Rotation3d;
import edu.wpi.first.math.geometry.Transform3d;
import edu.wpi.first.math.geometry.Translation3d;
import edu.wpi.first.math.util.Units;
import edu.wpi.first.units.measure.LinearVelocity;
import edu.wpi.first.wpilibj.DriverStation;
import edu.wpi.first.wpilibj2.command.Command;
import edu.wpi.first.wpilibj2.command.Commands;
import edu.wpi.first.wpilibj2.command.InstantCommand;
import edu.wpi.first.wpilibj2.command.button.Trigger;
import edu.wpi.first.wpilibj2.command.sysid.SysIdRoutine;
import frc.robot.commands.DriveCommands;
import frc.robot.commands.ReefDrive;
import frc.robot.commands.SmartArm;
import frc.robot.generated.TunerConstants;
import frc.robot.subsystems.arm.Arm;
import frc.robot.subsystems.arm.Arm.Goal;
import frc.robot.subsystems.arm.extension.Extension;
import frc.robot.subsystems.arm.extension.ExtensionIO;
import frc.robot.subsystems.arm.extension.ExtensionIOCTRE;
import frc.robot.subsystems.arm.extension.ExtensionIOSIM;
import frc.robot.subsystems.arm.shoulder.Shoulder;
import frc.robot.subsystems.arm.shoulder.ShoulderIO;
import frc.robot.subsystems.arm.shoulder.ShoulderIOCTRE;
import frc.robot.subsystems.arm.shoulder.ShoulderIOSIM;
import frc.robot.subsystems.arm.wrist.Wrist;
import frc.robot.subsystems.arm.wrist.WristIO;
import frc.robot.subsystems.arm.wrist.WristIOCTRE;
import frc.robot.subsystems.arm.wrist.WristIOSIM;
import frc.robot.subsystems.drive.Drive;
import frc.robot.subsystems.drive.DriveIO;
import frc.robot.subsystems.drive.DriveIOCTRE;
import frc.robot.subsystems.intake.Intake;
import frc.robot.subsystems.intake.IntakeIO;
import frc.robot.subsystems.intake.IntakeIOCTRE;
import frc.robot.subsystems.intake.IntakeIOSIM;
import frc.robot.subsystems.leds.LEDs;
import frc.robot.subsystems.onboardbuttons.OnBoardButtons;
import frc.robot.subsystems.onboardbuttons.OnBoardButtonsIO;
import frc.robot.subsystems.onboardbuttons.OnBoardButtonsIOReal;
import frc.robot.subsystems.vision.Vision;
import frc.robot.subsystems.vision.VisionIO;
import frc.robot.subsystems.vision.VisionIOPhotonVision;
import frc.robot.subsystems.vision.VisionIOPhotonVisionSIM;
import frc.robot.utils.DisabledInstantCommand;
import frc.robot.utils.DriverController;
import frc.robot.utils.OperatorController;
import frc.robot.utils.TunableController.TunableControllerType;
import org.littletonrobotics.junction.networktables.LoggedDashboardChooser;

public class RobotContainer {
  private LinearVelocity MaxSpeed = TunerConstants.kSpeedAt12Volts;
  private final DriverController driver = new DriverController(0, TunableControllerType.LINEAR);
  private final OperatorController operator =
      new OperatorController(1, TunableControllerType.LINEAR);

  private final LoggedDashboardChooser<Command> autoChooser;

  public final Drive drivetrain;
  // CTRE Default Drive Request
  private final SwerveRequest.FieldCentric drive =
      new SwerveRequest.FieldCentric()
          .withDeadband(MaxSpeed.times(0.15))
          .withRotationalDeadband(Constants.MaxAngularRate.times(0.15)) // Add a 10% deadband
          .withDriveRequestType(DriveRequestType.OpenLoopVoltage);
  public final Intake intake;
  public final Arm arm;
  public final OnBoardButtons onBoardButtons;
  public final LEDs leds = new LEDs();

  public RobotContainer() {
    // Declare component subsystems (not visible outside constructor)
    Extension extension = null;
    Shoulder shoulder = null;
    Wrist wrist = null;

    DriveIOCTRE currentDriveTrain = TunerConstants.createDrivetrain();
    switch (Constants.currentMode) {
      case REAL:
        // Real robot, instantiate hardware IO implementations
        drivetrain = new Drive(currentDriveTrain);

        new Vision(
            drivetrain::addVisionData,
            new VisionIOPhotonVision(
                "FL-Camera",
                new Transform3d(
                    new Translation3d(
                        Units.inchesToMeters(13),
                        Units.inchesToMeters(11.5),
                        Units.inchesToMeters(9.0)),
                    new Rotation3d(0, Math.toRadians(10), Math.toRadians(30))),
                drivetrain::getVisionParameters),
            new VisionIOPhotonVision(
                "FR-Camera",
                new Transform3d(
                    new Translation3d(
                        Units.inchesToMeters(13),
                        Units.inchesToMeters(-11.5),
                        Units.inchesToMeters(9.0)),
                    new Rotation3d(0, Math.toRadians(10), Math.toRadians(330))),
                drivetrain::getVisionParameters),
            new VisionIOPhotonVision(
                "BL-Camera",
                new Transform3d(
                    new Translation3d(
                        Units.inchesToMeters(-13),
                        Units.inchesToMeters(11.5),
                        Units.inchesToMeters(9.0)),
                    new Rotation3d(0, Math.toRadians(10), Math.toRadians(210))),
                drivetrain::getVisionParameters),
            new VisionIOPhotonVision(
                "BR-Camera",
                new Transform3d(
                    new Translation3d(
                        Units.inchesToMeters(-13),
                        Units.inchesToMeters(-11.5),
                        Units.inchesToMeters(9.0)),
                    new Rotation3d(0, Math.toRadians(10), Math.toRadians(150))),
                drivetrain::getVisionParameters));

        intake = new Intake(new IntakeIOCTRE());
        extension = new Extension(new ExtensionIOCTRE());
        shoulder = new Shoulder(new ShoulderIOCTRE());
        wrist = new Wrist(new WristIOCTRE());
        onBoardButtons = new OnBoardButtons(new OnBoardButtonsIOReal(3, 4));
        break;

      case SIM:
        // Sim robot, instantiate physics sim IO implementations
        drivetrain = new Drive(currentDriveTrain);

        new Vision(
            drivetrain::addVisionData,
            new VisionIOPhotonVisionSIM(
                "FL-Camera",
                new Transform3d(
                    new Translation3d(
                        Units.inchesToMeters(13),
                        Units.inchesToMeters(11.5),
                        Units.inchesToMeters(9.0)),
                    new Rotation3d(0, Math.toRadians(10), Math.toRadians(30))),
                drivetrain::getVisionParameters),
            new VisionIOPhotonVisionSIM(
                "FR-Camera",
                new Transform3d(
                    new Translation3d(
                        Units.inchesToMeters(13),
                        Units.inchesToMeters(-11.5),
                        Units.inchesToMeters(9.0)),
                    new Rotation3d(0, Math.toRadians(10), Math.toRadians(330))),
                drivetrain::getVisionParameters),
            new VisionIOPhotonVisionSIM(
                "BL-Camera",
                new Transform3d(
                    new Translation3d(
                        Units.inchesToMeters(-13),
                        Units.inchesToMeters(11.5),
                        Units.inchesToMeters(9.0)),
                    new Rotation3d(0, Math.toRadians(10), Math.toRadians(210))),
                drivetrain::getVisionParameters),
            new VisionIOPhotonVisionSIM(
                "BR-Camera",
                new Transform3d(
                    new Translation3d(
                        Units.inchesToMeters(-13),
                        Units.inchesToMeters(-11.5),
                        Units.inchesToMeters(9.0)),
                    new Rotation3d(0, Math.toRadians(10), Math.toRadians(150))),
                drivetrain::getVisionParameters));

        intake = new Intake(new IntakeIOSIM());
        extension = new Extension(new ExtensionIOSIM());
        shoulder = new Shoulder(new ShoulderIOSIM());
        wrist = new Wrist(new WristIOSIM());
        onBoardButtons = new OnBoardButtons(new OnBoardButtonsIO() {});
        break;

      default:
        // Replayed robot, disable IO implementations
        drivetrain = new Drive(new DriveIO() {});

        new Vision(
            drivetrain::addVisionData,
            new VisionIO() {},
            new VisionIO() {},
            new VisionIO() {},
            new VisionIO() {});

        intake = new Intake(new IntakeIO() {});
        extension = new Extension(new ExtensionIO() {});
        shoulder = new Shoulder(new ShoulderIO() {});
        wrist = new Wrist(new WristIO() {});
        onBoardButtons = new OnBoardButtons(new OnBoardButtonsIO() {});
        break;
    }

    arm = new Arm(shoulder, extension, wrist, intake);

    // Set up the named commands
    NamedCommands.registerCommand("Stow", arm.setGoalCommand(Arm.Goal.STOW));
    NamedCommands.registerCommand("Standby", arm.setGoalCommand(Arm.Goal.STANDBY));
    NamedCommands.registerCommand(
        "Coral_Floor_Intake", arm.setGoalCommand(Arm.Goal.CORAL_FLOOR_INTAKE));
    NamedCommands.registerCommand(
        "Coral_Station_Intake", arm.setGoalCommand(Arm.Goal.CORAL_STATION_INTAKE));
    NamedCommands.registerCommand("Coral_L4Back", arm.setGoalCommand(Arm.Goal.CORAL_L4BACK));
    NamedCommands.registerCommand("Coral_L3Back", arm.setGoalCommand(Arm.Goal.CORAL_L3BACK));
    NamedCommands.registerCommand("Coral_L1", arm.setGoalCommand(Arm.Goal.CORAL_L1));

    // Set up auto routines
    autoChooser = new LoggedDashboardChooser<>("Auto Choices", AutoBuilder.buildAutoChooser());

    // Set up SysId routines
    autoChooser.addOption(
        "Drive SysId (Quasistatic Forward)",
        drivetrain.sysIdQuasistatic(SysIdRoutine.Direction.kForward));
    autoChooser.addOption(
        "Drive SysId (Quasistatic Reverse)",
        drivetrain.sysIdQuasistatic(SysIdRoutine.Direction.kReverse));
    autoChooser.addOption(
        "Drive SysId (Dynamic Forward)", drivetrain.sysIdDynamic(SysIdRoutine.Direction.kForward));
    autoChooser.addOption(
        "Drive SysId (Dynamic Reverse)", drivetrain.sysIdDynamic(SysIdRoutine.Direction.kReverse));
    autoChooser.addOption(
        "Drive Wheel Radius Characterization",
        DriveCommands.wheelRadiusCharacterization(drivetrain));
    configureBindings();
  }

  private void configureBindings() {
    // Set up the default drive command with pre-allocated request object
    configureDriveCommand();

    // Create shared triggers to avoid duplicate condition objects
    configureSharedTriggers();

    // Set up manual control buttons
    configureManualButtons();
  }
  /** Configure the default drive command using pre-allocated request objects. */
  private void configureDriveCommand() {
    // Note that X is defined as forward according to WPILib convention,
    // and Y is defined as to the left according to WPILib convention.
    drivetrain.setDefaultCommand(
        // Drivetrain will execute this command periodically
        drivetrain.applyRequest(
            () ->
                drive
                    .withVelocityX(
                        MaxSpeed.times(
                            -driver.customLeft().getY())) // Drive forward with negative Y (forward)
                    .withVelocityY(
                        MaxSpeed.times(
                            -driver.customLeft().getX())) // Drive left with negative X (left)
                    .withRotationalRate(
                        Constants.MaxAngularRate.times(
                            -driver
                                .customRight()
                                .getX())))); // Drive counterclockwise with negative X (left)
  }

  /** Create shared trigger objects for commonly used conditions. */
  private void configureSharedTriggers() {
    // Define commonly used triggers once to avoid duplicate object creation
    Trigger isScoringPosition =
        new Trigger(
            () ->
                (arm.getGoal() == Goal.CORAL_L1
                    || arm.getGoal() == Goal.CORAL_L1BACK
                    || arm.getGoal() == Goal.CORAL_L2
                    || arm.getGoal() == Goal.CORAL_L2BACK
                    || arm.getGoal() == Goal.CORAL_L3
                    || arm.getGoal() == Goal.CORAL_L3BACK
                    || arm.getGoal() == Goal.CORAL_L4BACK));

    // Use slower driving while in scoring position
    isScoringPosition.whileTrue(
        drivetrain.applyRequest(
            () ->
                drive
                    .withVelocityX(MetersPerSecond.of(1).times(-driver.customLeft().getY()))
                    .withVelocityY(MetersPerSecond.of(1).times(-driver.customLeft().getX()))
                    .withRotationalRate(
                        Constants.MaxAngularRate.times(-driver.customRight().getX()))));
  }

  private void configureManualButtons() {
    // Run SysId routines when holding back/start and X/Y.
    // Note that each routine should be run exactly once in a single log.
    // joystick.back().and(joystick.y()).whileTrue(drivetrain.sysIdDynamic(Direction.kForward));
    // joystick.back().and(joystick.x()).whileTrue(drivetrain.sysIdDynamic(Direction.kReverse));
    // joystick.start().and(joystick.y()).whileTrue(drivetrain.sysIdQuasistatic(Direction.kForward));
    // joystick.start().and(joystick.x()).whileTrue(drivetrain.sysIdQuasistatic(Direction.kReverse));

    // reset the field-centric heading on left bumper press
    driver.resetHeading().onTrue(Commands.runOnce(() -> drivetrain.resetPose(Pose2d.kZero)));

    driver.leftStick().whileTrue(new ReefDrive(drivetrain, ReefDrive.Side.LEFT));

    driver.rightStick().whileTrue(new ReefDrive(drivetrain, ReefDrive.Side.RIGHT));

    // Driver Button Bindings
    driver.intake().whileTrue(intake.intakeCoralToBack()).onFalse(intake.STOP());
    driver
        .shoot()
        .onTrue(
            Commands.either(
                intake.scoreCoralFromBack(), intake.scoreCoralFromFront(), arm::isScoringFront));
    driver.povUp().onTrue(new SmartArm(arm, SmartArm.Goal.CORAL_STATION_INTAKE));
    driver.povLeft().onTrue(new SmartArm(arm, SmartArm.Goal.STANDBY));
    driver.povDown().onTrue(new SmartArm(arm, SmartArm.Goal.CORAL_FLOOR_INTAKE));

    driver.a().onTrue(new SmartArm(arm, SmartArm.Goal.CLIMB_DOWN));
    driver.y().onTrue(new SmartArm(arm, SmartArm.Goal.CLIMB));
    driver.b().onTrue(intake.shuffleCoralToBack());

    // Operator Button Bindings
    operator.coralL1().onTrue(new SmartArm(arm, SmartArm.Goal.CORAL_L1));
    operator.coralL2().onTrue(new SmartArm(arm, SmartArm.Goal.CORAL_L2BACK));
    operator.coralL3().onTrue(new SmartArm(arm, SmartArm.Goal.CORAL_L3BACK));
    operator.coralL4().onTrue(new SmartArm(arm, SmartArm.Goal.CORAL_L4BACK));
    operator
        .coralL2()
        .and(operator.frontModifier())
        .onTrue(new SmartArm(arm, SmartArm.Goal.CORAL_L2));
    operator
        .coralL3()
        .and(operator.frontModifier())
        .onTrue(new SmartArm(arm, SmartArm.Goal.CORAL_L3));
    operator.algaeL1().onTrue(new SmartArm(arm, SmartArm.Goal.ALGAE_L1));
    operator.algaeL2().onTrue(new SmartArm(arm, SmartArm.Goal.ALGAE_L2));
    operator.algaeScore().onTrue(new SmartArm(arm, SmartArm.Goal.ALGAE_SCORE));
    operator.algaeFloorIntake().onTrue(new SmartArm(arm, SmartArm.Goal.ALGAE_FLOOR_INTAKE));
    operator
        .axisGreaterThan(1, 0.5)
        .whileTrue(
            Commands.runEnd(
                () -> arm.getShoulder().setVoltage(Volts.of(1)),
                () -> arm.getShoulder().setVoltage(Volts.of(0)),
                arm.getShoulder()));
    operator
        .axisLessThan(1, -0.5)
        .whileTrue(
            Commands.runEnd(
                () -> arm.getShoulder().setVoltage(Volts.of(-1)),
                () -> arm.getShoulder().setVoltage(Volts.of(0)),
                arm.getShoulder()));
    operator
        .axisGreaterThan(5, 0.5)
        .whileTrue(
            Commands.runEnd(
                () -> arm.getWrist().setVoltage(Volts.of(1)),
                () -> arm.getWrist().setVoltage(Volts.of(0)),
                arm.getWrist()));
    operator
        .axisLessThan(5, -0.5)
        .whileTrue(
            Commands.runEnd(
                () -> arm.getWrist().setVoltage(Volts.of(-1)),
                () -> arm.getWrist().setVoltage(Volts.of(0)),
                arm.getWrist()));

    // Button bindings for the physical buttons on the robot
    new Trigger(onBoardButtons::getHomeButtonPressed)
        .onTrue(
            new DisabledInstantCommand(
                () -> {
                  if (DriverStation.isDisabled()) {
                    arm.getWrist().setZero();
                  }
                }));

    new Trigger(onBoardButtons::getBrakeButtonPressed)
        .onTrue(
            new DisabledInstantCommand(
                () -> {
                  if (DriverStation.isDisabled()) {
                    arm.getWrist().toggleBrakeMode();
                  }
                }));

<<<<<<< HEAD
                new Trigger(intake::hasGamePiece)
                .onTrue(
                    new InstantCommand(
                        () -> {
                          if (intake.hasGamePiece() && arm.getGoal() == Arm.Goal.CORAL_FLOOR_INTAKE) {
                            System.out.println("Beam break detected a game piece, stowing arm.");
                            new SmartArm(arm, SmartArm.Goal.STANDBY);
                          }
                        }));
          }
=======
    new Trigger(intake::hasGamePiece)
        .onTrue(
            new InstantCommand(
                () -> {
                  if (intake.hasGamePiece()) {
                    if (arm.getGoal() == Arm.Goal.CORAL_FLOOR_INTAKE) {
                      System.out.println("Intake detected a game piece, stowing arm.");
                      arm.setGoalCommand(Arm.Goal.STOW).schedule();
                    }
                  }
                }));
  }
>>>>>>> ac925eed

  public Command getAutonomousCommand() {
    return autoChooser.get();
  }
}<|MERGE_RESOLUTION|>--- conflicted
+++ resolved
@@ -397,31 +397,18 @@
                   }
                 }));
 
-<<<<<<< HEAD
-                new Trigger(intake::hasGamePiece)
-                .onTrue(
-                    new InstantCommand(
-                        () -> {
-                          if (intake.hasGamePiece() && arm.getGoal() == Arm.Goal.CORAL_FLOOR_INTAKE) {
-                            System.out.println("Beam break detected a game piece, stowing arm.");
-                            new SmartArm(arm, SmartArm.Goal.STANDBY);
-                          }
-                        }));
-          }
-=======
     new Trigger(intake::hasGamePiece)
         .onTrue(
             new InstantCommand(
                 () -> {
                   if (intake.hasGamePiece()) {
                     if (arm.getGoal() == Arm.Goal.CORAL_FLOOR_INTAKE) {
-                      System.out.println("Intake detected a game piece, stowing arm.");
+                      System.out.println("Beam break detected a game piece, stowing arm.");
                       arm.setGoalCommand(Arm.Goal.STOW).schedule();
                     }
                   }
                 }));
   }
->>>>>>> ac925eed
 
   public Command getAutonomousCommand() {
     return autoChooser.get();
